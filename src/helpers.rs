//! Small, general helper functions.
use base64ct::{Base64, Encoding};
use regex::Regex;

use crate::error::Error;

/// Return `true` iff the input string is parseable as a standard base 64-encoded string.
pub fn is_base64(string: &str) -> bool {
    let base64_re =
        Regex::new(r"^([A-Za-z0-9+/]{4})*([A-Za-z0-9+/]{3}=|[A-Za-z0-9+/]{2}==)?$").unwrap();
    base64_re.captures(string).is_some()
}

/// Convert bytes to base 64 string.
pub fn bytes_to_b64(bytes: &[u8]) -> String {
    Base64::encode_string(bytes)
}

/// Convert base 64 string to bytes.
pub fn b64_to_bytes(str: &str) -> Result<Vec<u8>, Error> {
    match Base64::decode_vec(str) {
        Ok(bytes) => Ok(bytes),
        Err(base64ct::Error::InvalidEncoding) => Err(Error::InvalidB64Error(str.to_owned())),
        Err(e) => Err(Error::UnhandledError(e.to_string())),
    }
}

/// Convert base 64 string to fixed length byte array.
pub fn b64_to_fixed<T, const LEN: usize>(src: T, debug_name: &str) -> Result<[u8; LEN], Error>
where
    T: AsRef<[u8]> + ToString,
{
    let mut output = [0u8; LEN];

    // Get actual length of src in bytes
    let actual_length = if let Ok(vec) = Base64::decode_vec(&src.to_string()) {
        if vec.len() != LEN {
            // Length does not match exactly; return error
            return Err(Error::InvalidLengthB64Error(
                String::from(debug_name),
                LEN,
                vec.len(),
            ));
        } else {
            vec.len()
        }
    } else {
        // Malformed b64 string
        return Err(Error::InvalidB64Error(src.to_string().to_owned()));
    };

    // Length OK; fill up output array with bytes read from src.
    match Base64::decode(&src, &mut output) {
        Ok(_) => (),
        Err(base64ct::Error::InvalidLength) => {
            return Err(Error::InvalidLengthB64Error(
                String::from(debug_name),
                LEN,
                actual_length,
            ));
        }
        Err(base64ct::Error::InvalidEncoding) => {
            return Err(Error::InvalidB64Error(src.to_string().to_owned()));
        }
    };

    Ok(output)
}

<<<<<<< HEAD
/// Convert bytes to UTF-8 string.
pub fn bytes_to_utf8(bytes: &[u8], debug_name: &str) -> Result<String, Error> {
    match std::str::from_utf8(bytes) {
        Ok(utf8) => Ok(utf8.to_owned()),
        Err(_) => Err(Error::Utf8FromBytesError(String::from(debug_name))),
    }
}

=======
>>>>>>> 9d8fe5fb
#[cfg(test)]
mod tests {
    use super::*;
    use pretty_assertions::assert_eq;

    const EXAMPLE_BYTES: [u8; 8] = [84_u8, 104_u8, 101_u8, 32_u8, 113_u8, 117_u8, 105_u8, 99_u8];
    const EXAMPLE_B64STR: &str = "VGhlIHF1aWM=";
    const EXAMPLE_B64STR7: &str = "VGhlIHF1aQ==";

    #[test]
    fn test_b64tf() {
        let bytes: [u8; 8] = b64_to_fixed::<&str, 8>(EXAMPLE_B64STR, "bytes").unwrap();
        assert_eq!(bytes, EXAMPLE_BYTES);
    }

    #[test]
    fn test_b64tf_bad_b64() {
        let bytes =
            b64_to_fixed::<String, 8>(String::from(&EXAMPLE_B64STR[1..]), "bytes").unwrap_err();
        if let Error::InvalidB64Error(input_string) = bytes {
            assert_eq!(input_string, &EXAMPLE_B64STR[1..]);
        } else {
            dbg!(&bytes);
            panic!("Wrong error type");
        }
    }

    #[test]
    fn test_b64tf_bad_len() {
        let bytes = b64_to_fixed::<String, 8>(String::from(EXAMPLE_B64STR7), "bytes").unwrap_err();
        if let Error::InvalidLengthB64Error(debug_str, expected_len, actual_len) = bytes {
            assert_eq!(debug_str, "bytes");
            assert_eq!(expected_len, 8);
            assert_eq!(actual_len, 7);
        } else {
            dbg!(&bytes);
            panic!("Wrong error type");
        }
    }
}<|MERGE_RESOLUTION|>--- conflicted
+++ resolved
@@ -67,7 +67,6 @@
     Ok(output)
 }
 
-<<<<<<< HEAD
 /// Convert bytes to UTF-8 string.
 pub fn bytes_to_utf8(bytes: &[u8], debug_name: &str) -> Result<String, Error> {
     match std::str::from_utf8(bytes) {
@@ -76,8 +75,6 @@
     }
 }
 
-=======
->>>>>>> 9d8fe5fb
 #[cfg(test)]
 mod tests {
     use super::*;
