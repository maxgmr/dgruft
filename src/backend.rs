--- conflicted
+++ resolved
@@ -1,13 +1,9 @@
 pub mod account;
 pub mod database;
 pub mod encrypted;
-<<<<<<< HEAD
 pub mod file;
 pub mod hashed;
 pub mod password;
-=======
-pub mod hashed;
->>>>>>> 9d8fe5fb
 
 mod sql_schemas;
 mod sql_statements;