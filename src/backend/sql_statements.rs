pub const SELECT_ALL_TABLES: &str = "
    SELECT name
    FROM sqlite_schema
    WHERE
        type='table' AND
<<<<<<< HEAD
        name NOT LIKE 'sqlite_%'
=======
        name NOT LIKE 'sqlite_%';
>>>>>>> e00cc09b
";

pub const INSERT_NEW_ACCOUNT: &str = "
    INSERT INTO user_credentials (
        username,
        password_salt,
        dbl_hashed_password_hash,
        dbl_hashed_password_salt,
        encrypted_key_ciphertext,
        encrypted_key_nonce
    )
    VALUES (?1, ?2, ?3, ?4, ?5, ?6)
";

pub const GET_ACCOUNT: &str = "
    SELECT
        username,
        password_salt,
        dbl_hashed_password_hash,
        dbl_hashed_password_salt,
        encrypted_key_ciphertext,
        encrypted_key_nonce
    FROM user_credentials
    WHERE username = ?1
";<|MERGE_RESOLUTION|>--- conflicted
+++ resolved
@@ -3,11 +3,7 @@
     FROM sqlite_schema
     WHERE
         type='table' AND
-<<<<<<< HEAD
         name NOT LIKE 'sqlite_%'
-=======
-        name NOT LIKE 'sqlite_%';
->>>>>>> e00cc09b
 ";
 
 pub const INSERT_NEW_ACCOUNT: &str = "
