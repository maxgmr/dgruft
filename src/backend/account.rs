//! Functionality for individual dgruft user accounts.
use crate::backend::{encrypted, encrypted::Encrypted, hashed::Hashed};
use crate::error::Error;
use crate::helpers;

/// An account with a username, password, and encryption key.
#[derive(Debug)]
pub struct Account {
    username: String,
    password_salt: [u8; 64],
    dbl_hashed_password: Hashed,
    encrypted_key: Encrypted,
}
impl Account {
    /// Create a new [Account] from a username and a password.
    pub fn new(username: &str, password: &str) -> Result<Self, Error> {
        // Generate a random AES-256 encryption key
        let key = encrypted::new_key(None);
        // Hash the password
        let hashed_password = Hashed::new(password.as_bytes());
        // Use the hashed password as the key to encrypt the encryption key
        let encrypted_key = Encrypted::new(&key, hashed_password.hash())?;
        // Hash the password again to store it
        let dbl_hashed_password = Hashed::new(hashed_password.hash());
        Ok(Self {
            username: username.to_string(),
            password_salt: *hashed_password.salt(),
            dbl_hashed_password,
            encrypted_key,
        })
    }

    /// Load an [Account] from a [Base64Account]— a set of base-64-encoded strings.
    pub fn from_b64(b64_account: Base64Account) -> Result<Self, Error> {
<<<<<<< HEAD
        let username = helpers::bytes_to_utf8(
            &helpers::b64_to_bytes(&b64_account.b64_username)?,
            "username",
        )?;
=======
        let username = match std::str::from_utf8(&helpers::b64_to_bytes(&b64_account.b64_username)?)
        {
            Ok(username) => username.to_owned(),
            Err(_) => return Err(Error::Utf8FromBytesError(String::from("username"))),
        };
>>>>>>> 9d8fe5fb
        let password_salt: [u8; 64] =
            helpers::b64_to_fixed(b64_account.b64_password_salt, "b64_password_salt")?;
        let dbl_hashed_password = Hashed::from_b64(
            &b64_account.b64_dbl_hashed_password_hash,
            &b64_account.b64_dbl_hashed_password_salt,
        )?;
        let encrypted_key = Encrypted::from_b64(
            &b64_account.b64_encrypted_key_ciphertext,
            &b64_account.b64_encrypted_key_nonce,
        )?;

        Ok(Self {
            username,
            password_salt,
            dbl_hashed_password,
            encrypted_key,
        })
    }

    /// Convert this [Account] to a [Base64Account] for storage.
    pub fn to_b64(&self) -> Base64Account {
        Base64Account {
            b64_username: helpers::bytes_to_b64(self.username().as_bytes()),
            b64_password_salt: helpers::bytes_to_b64(self.password_salt()),
            b64_dbl_hashed_password_hash: self.dbl_hashed_password().hash_as_b64(),
            b64_dbl_hashed_password_salt: self.dbl_hashed_password().salt_as_b64(),
            b64_encrypted_key_ciphertext: self.encrypted_key().ciphertext_as_b64(),
            b64_encrypted_key_nonce: self.encrypted_key().nonce_as_b64(),
        }
    }

    /// Return true iff the entered password matches the password stored in this [Account].
    pub fn check_password_match(&self, password: &str) -> bool {
        let hashed_password = Hashed::from_salt(password.as_bytes(), self.password_salt());
        let dbl_hashed_password =
            Hashed::from_salt(hashed_password.hash(), self.dbl_hashed_password.salt());
        self.dbl_hashed_password.hash() == dbl_hashed_password.hash()
    }

    // GETTERS

    /// Return the username of this [Account].
    pub fn username(&self) -> &str {
        &self.username
    }

    /// Return the password salt of this [Account].
    pub fn password_salt(&self) -> &[u8; 64] {
        &self.password_salt
    }

    /// Return the double-hashed password of this [Account].
    pub fn dbl_hashed_password(&self) -> &Hashed {
        &self.dbl_hashed_password
    }

    /// Return the encrypted key of this [Account].
    pub fn encrypted_key(&self) -> &Encrypted {
        &self.encrypted_key
    }

    /// Get all fields of this [Account], including the secure ones. Use with caution and
    /// restraint!
<<<<<<< HEAD
    pub fn unlock(&self, password: &str) -> Result<SecureFields, Error> {
=======
    pub fn unlock(&self, password: String) -> Result<SecureFields, Error> {
>>>>>>> 9d8fe5fb
        let hashed_password = Hashed::from_salt(password.as_bytes(), self.password_salt());
        let dbl_hashed_password =
            Hashed::from_salt(hashed_password.hash(), self.dbl_hashed_password.salt());

        // Check if password matches
        if dbl_hashed_password.hash() != self.dbl_hashed_password.hash() {
            Err(Error::IncorrectPasswordError)
        } else {
            // Password OK, continue collecting fields
            let key: [u8; 32] = self
                .encrypted_key()
                .decrypt(hashed_password.hash())?
                .try_into()
                .unwrap();

            Ok(SecureFields {
                username: self.username().to_owned(),
<<<<<<< HEAD
                password: password.to_owned(),
=======
                password,
>>>>>>> 9d8fe5fb
                hashed_password,
                dbl_hashed_password,
                key,
                encrypted_key: self.encrypted_key().clone(),
            })
        }
    }
}

/// All the fields of an [Account], including the ones only accessible by password. Use with
/// caution and restraint.
#[derive(Debug)]
pub struct SecureFields {
    username: String,
    password: String,
    hashed_password: Hashed,
    dbl_hashed_password: Hashed,
    key: [u8; 32],
    encrypted_key: Encrypted,
}
impl SecureFields {
    /// Return the username of this [SecureFields].
    pub fn username(&self) -> &str {
        &self.username
    }
    /// Return the password of this [SecureFields].
    pub fn password(&self) -> &str {
        &self.password
<<<<<<< HEAD
    }
    /// Return the hashed_password of this [SecureFields].
    pub fn hashed_password(&self) -> &Hashed {
        &self.hashed_password
    }
    /// Return the dbl_hashed_password of this [SecureFields].
    pub fn dbl_hashed_password(&self) -> &Hashed {
        &self.dbl_hashed_password
    }
=======
    }
    /// Return the hashed_password of this [SecureFields].
    pub fn hashed_password(&self) -> &Hashed {
        &self.hashed_password
    }
    /// Return the dbl_hashed_password of this [SecureFields].
    pub fn dbl_hashed_password(&self) -> &Hashed {
        &self.dbl_hashed_password
    }
>>>>>>> 9d8fe5fb
    /// Return the key of this [SecureFields].
    pub fn key(&self) -> &[u8; 32] {
        &self.key
    }
    /// Return the encrypted_key of this [SecureFields].
    pub fn encrypted_key(&self) -> &Encrypted {
        &self.encrypted_key
    }
}

/// An [Account] converted for base-64 storage.
#[derive(Debug)]
pub struct Base64Account {
<<<<<<< HEAD
    /// Account username in base-64 format.
    pub b64_username: String,
    /// Account password salt in base-64 format.
    pub b64_password_salt: String,
    /// Account double-hashed password hash in base-64 format.
    pub b64_dbl_hashed_password_hash: String,
    /// Account double-hashed password salt in base-64 format.
    pub b64_dbl_hashed_password_salt: String,
    /// Account encrypted key ciphertext in base-64 format.
    pub b64_encrypted_key_ciphertext: String,
    /// Account encrypted key nonce in base-64 format.
    pub b64_encrypted_key_nonce: String,
}
impl Base64Account {
    /// Output fields as tuple.
    pub fn as_tuple(&self) -> (&str, &str, &str, &str, &str, &str) {
        (
            &self.b64_username,
            &self.b64_password_salt,
            &self.b64_dbl_hashed_password_hash,
            &self.b64_dbl_hashed_password_salt,
            &self.b64_encrypted_key_ciphertext,
            &self.b64_encrypted_key_nonce,
        )
=======
    b64_username: String,
    b64_password_salt: String,
    b64_dbl_hashed_password_hash: String,
    b64_dbl_hashed_password_salt: String,
    b64_encrypted_key_ciphertext: String,
    b64_encrypted_key_nonce: String,
}
impl Base64Account {
    /// Create a new [Base64Account].
    pub fn new(
        b64_username: String,
        b64_password_salt: String,
        b64_dbl_hashed_password_hash: String,
        b64_dbl_hashed_password_salt: String,
        b64_encrypted_key_ciphertext: String,
        b64_encrypted_key_nonce: String,
    ) -> Self {
        Self {
            b64_username,
            b64_password_salt,
            b64_dbl_hashed_password_hash,
            b64_dbl_hashed_password_salt,
            b64_encrypted_key_ciphertext,
            b64_encrypted_key_nonce,
        }
>>>>>>> 9d8fe5fb
    }
}

#[cfg(test)]
mod tests {
    use super::*;
    use pretty_assertions::assert_eq;

<<<<<<< HEAD
    #[test]
    fn test_new_acc() {
        let my_account = Account::new("my_account", "my_password").unwrap();
        assert!(my_account.check_password_match("my_password"));

        let incorrect_attempt = my_account.unlock("not my password").unwrap_err();
        if let Error::IncorrectPasswordError = incorrect_attempt {
        } else {
            dbg!(&incorrect_attempt);
            panic!("Wrong error type");
        }

        let my_fields = my_account.unlock("my_password").unwrap();
=======
    /// Output fields as tuple.
    pub fn as_tuple(&self) -> (&str, &str, &str, &str, &str, &str) {
        (
            self.b64_username(),
            self.b64_password_salt(),
            self.b64_dbl_hashed_password_hash(),
            self.b64_dbl_hashed_password_salt(),
            self.b64_encrypted_key_ciphertext(),
            self.b64_encrypted_key_nonce(),
        )
    }

    /// Return the base-64 username of this [Base64Account].
    pub fn b64_username(&self) -> &str {
        &self.b64_username
    }
    /// Return the base-64 password salt of this [Base64Account].
    pub fn b64_password_salt(&self) -> &str {
        &self.b64_password_salt
    }
    /// Return the base-64 double-hashed password hash of this [Base64Account].
    pub fn b64_dbl_hashed_password_hash(&self) -> &str {
        &self.b64_dbl_hashed_password_hash
    }
    /// Return the base-64 double-hashed password salt of this [Base64Account].
    pub fn b64_dbl_hashed_password_salt(&self) -> &str {
        &self.b64_dbl_hashed_password_salt
    }
    /// Return the base-64 encrypted key ciphertext of this [Base64Account].
    pub fn b64_encrypted_key_ciphertext(&self) -> &str {
        &self.b64_encrypted_key_ciphertext
    }
    /// Return the base-64 encrypted key nonce of this [Base64Account].
    pub fn b64_encrypted_key_nonce(&self) -> &str {
        &self.b64_encrypted_key_nonce
    }
}

#[cfg(test)]
mod tests {
    use super::*;
    use pretty_assertions::assert_eq;

    #[test]
    fn test_new_acc() {
        let my_account = Account::new("my_account", "my_password").unwrap();
        assert!(my_account.check_password_match("my_password"));

        let incorrect_attempt = my_account
            .unlock(String::from("not my password"))
            .unwrap_err();
        if let Error::IncorrectPasswordError = incorrect_attempt {
        } else {
            dbg!(&incorrect_attempt);
            panic!("Wrong error type");
        }

        let my_fields = my_account.unlock(String::from("my_password")).unwrap();
>>>>>>> 9d8fe5fb
        let hashed_password = Hashed::from_salt(b"my_password", my_account.password_salt());
        let dbl_hashed_password = Hashed::from_salt(
            hashed_password.hash(),
            my_account.dbl_hashed_password().salt(),
        );
        let key: [u8; 32] = my_account
            .encrypted_key()
            .decrypt(hashed_password.hash())
            .unwrap()
            .try_into()
            .unwrap();
        let encrypted_key = Encrypted::from_nonce(
            &key,
            hashed_password.hash(),
            my_fields.encrypted_key().nonce(),
        )
        .unwrap();
        assert_eq!("my_account", my_fields.username());
        assert_eq!("my_password", my_fields.password());
        assert_eq!(hashed_password.hash(), my_fields.hashed_password().hash());
        assert_eq!(hashed_password.salt(), my_fields.hashed_password().salt());
        assert_eq!(
            dbl_hashed_password.hash(),
            my_fields.dbl_hashed_password().hash()
        );
        assert_eq!(
            dbl_hashed_password.salt(),
            my_fields.dbl_hashed_password().salt()
        );
        assert_eq!(&key, my_fields.key());
        assert_eq!(
            encrypted_key.ciphertext(),
            my_fields.encrypted_key().ciphertext()
        );
        assert_eq!(encrypted_key.nonce(), my_fields.encrypted_key().nonce());
    }

    #[test]
    fn test_to_from_b64() {
        let my_account = Account::new("马克斯", "secretpassword123").unwrap();
        let hashed_password = Hashed::from_salt(b"secretpassword123", my_account.password_salt());
        let dbl_hashed_password = Hashed::from_salt(
            hashed_password.hash(),
            my_account.dbl_hashed_password().salt(),
        );
        let key = my_account
            .encrypted_key()
            .decrypt(hashed_password.hash())
            .unwrap();
        let encrypted_key = Encrypted::from_nonce(
            &key,
            hashed_password.hash(),
            my_account.encrypted_key().nonce(),
        )
        .unwrap();

        let my_account_b64 = my_account.to_b64();
<<<<<<< HEAD
        assert_eq!("6ams5YWL5pav", my_account_b64.b64_username);
        assert_eq!(
            dbl_hashed_password.hash_as_b64(),
            my_account_b64.b64_dbl_hashed_password_hash
        );
        assert_eq!(
            dbl_hashed_password.salt_as_b64(),
            my_account_b64.b64_dbl_hashed_password_salt
        );
        assert_eq!(
            encrypted_key.ciphertext_as_b64(),
            my_account_b64.b64_encrypted_key_ciphertext
        );
        assert_eq!(
            encrypted_key.nonce_as_b64(),
            my_account_b64.b64_encrypted_key_nonce
=======
        assert_eq!("6ams5YWL5pav", my_account_b64.b64_username());
        assert_eq!(
            dbl_hashed_password.hash_as_b64(),
            my_account_b64.b64_dbl_hashed_password_hash()
        );
        assert_eq!(
            dbl_hashed_password.salt_as_b64(),
            my_account_b64.b64_dbl_hashed_password_salt()
        );
        assert_eq!(
            encrypted_key.ciphertext_as_b64(),
            my_account_b64.b64_encrypted_key_ciphertext()
        );
        assert_eq!(
            encrypted_key.nonce_as_b64(),
            my_account_b64.b64_encrypted_key_nonce()
>>>>>>> 9d8fe5fb
        );

        let my_account_2 = Account::from_b64(my_account_b64).unwrap();
        assert_eq!("马克斯", my_account_2.username());
        assert_eq!(
            dbl_hashed_password.hash(),
            my_account_2.dbl_hashed_password().hash()
        );
        assert_eq!(
            dbl_hashed_password.salt(),
            my_account_2.dbl_hashed_password().salt()
        );
        assert_eq!(
            encrypted_key.ciphertext(),
            my_account_2.encrypted_key.ciphertext()
        );
        assert_eq!(encrypted_key.nonce(), my_account_2.encrypted_key.nonce());
    }
}<|MERGE_RESOLUTION|>--- conflicted
+++ resolved
@@ -32,18 +32,10 @@
 
     /// Load an [Account] from a [Base64Account]— a set of base-64-encoded strings.
     pub fn from_b64(b64_account: Base64Account) -> Result<Self, Error> {
-<<<<<<< HEAD
         let username = helpers::bytes_to_utf8(
             &helpers::b64_to_bytes(&b64_account.b64_username)?,
             "username",
         )?;
-=======
-        let username = match std::str::from_utf8(&helpers::b64_to_bytes(&b64_account.b64_username)?)
-        {
-            Ok(username) => username.to_owned(),
-            Err(_) => return Err(Error::Utf8FromBytesError(String::from("username"))),
-        };
->>>>>>> 9d8fe5fb
         let password_salt: [u8; 64] =
             helpers::b64_to_fixed(b64_account.b64_password_salt, "b64_password_salt")?;
         let dbl_hashed_password = Hashed::from_b64(
@@ -107,11 +99,7 @@
 
     /// Get all fields of this [Account], including the secure ones. Use with caution and
     /// restraint!
-<<<<<<< HEAD
     pub fn unlock(&self, password: &str) -> Result<SecureFields, Error> {
-=======
-    pub fn unlock(&self, password: String) -> Result<SecureFields, Error> {
->>>>>>> 9d8fe5fb
         let hashed_password = Hashed::from_salt(password.as_bytes(), self.password_salt());
         let dbl_hashed_password =
             Hashed::from_salt(hashed_password.hash(), self.dbl_hashed_password.salt());
@@ -129,11 +117,7 @@
 
             Ok(SecureFields {
                 username: self.username().to_owned(),
-<<<<<<< HEAD
                 password: password.to_owned(),
-=======
-                password,
->>>>>>> 9d8fe5fb
                 hashed_password,
                 dbl_hashed_password,
                 key,
@@ -162,7 +146,6 @@
     /// Return the password of this [SecureFields].
     pub fn password(&self) -> &str {
         &self.password
-<<<<<<< HEAD
     }
     /// Return the hashed_password of this [SecureFields].
     pub fn hashed_password(&self) -> &Hashed {
@@ -172,17 +155,6 @@
     pub fn dbl_hashed_password(&self) -> &Hashed {
         &self.dbl_hashed_password
     }
-=======
-    }
-    /// Return the hashed_password of this [SecureFields].
-    pub fn hashed_password(&self) -> &Hashed {
-        &self.hashed_password
-    }
-    /// Return the dbl_hashed_password of this [SecureFields].
-    pub fn dbl_hashed_password(&self) -> &Hashed {
-        &self.dbl_hashed_password
-    }
->>>>>>> 9d8fe5fb
     /// Return the key of this [SecureFields].
     pub fn key(&self) -> &[u8; 32] {
         &self.key
@@ -196,7 +168,6 @@
 /// An [Account] converted for base-64 storage.
 #[derive(Debug)]
 pub struct Base64Account {
-<<<<<<< HEAD
     /// Account username in base-64 format.
     pub b64_username: String,
     /// Account password salt in base-64 format.
@@ -221,33 +192,6 @@
             &self.b64_encrypted_key_ciphertext,
             &self.b64_encrypted_key_nonce,
         )
-=======
-    b64_username: String,
-    b64_password_salt: String,
-    b64_dbl_hashed_password_hash: String,
-    b64_dbl_hashed_password_salt: String,
-    b64_encrypted_key_ciphertext: String,
-    b64_encrypted_key_nonce: String,
-}
-impl Base64Account {
-    /// Create a new [Base64Account].
-    pub fn new(
-        b64_username: String,
-        b64_password_salt: String,
-        b64_dbl_hashed_password_hash: String,
-        b64_dbl_hashed_password_salt: String,
-        b64_encrypted_key_ciphertext: String,
-        b64_encrypted_key_nonce: String,
-    ) -> Self {
-        Self {
-            b64_username,
-            b64_password_salt,
-            b64_dbl_hashed_password_hash,
-            b64_dbl_hashed_password_salt,
-            b64_encrypted_key_ciphertext,
-            b64_encrypted_key_nonce,
-        }
->>>>>>> 9d8fe5fb
     }
 }
 
@@ -256,7 +200,6 @@
     use super::*;
     use pretty_assertions::assert_eq;
 
-<<<<<<< HEAD
     #[test]
     fn test_new_acc() {
         let my_account = Account::new("my_account", "my_password").unwrap();
@@ -270,66 +213,6 @@
         }
 
         let my_fields = my_account.unlock("my_password").unwrap();
-=======
-    /// Output fields as tuple.
-    pub fn as_tuple(&self) -> (&str, &str, &str, &str, &str, &str) {
-        (
-            self.b64_username(),
-            self.b64_password_salt(),
-            self.b64_dbl_hashed_password_hash(),
-            self.b64_dbl_hashed_password_salt(),
-            self.b64_encrypted_key_ciphertext(),
-            self.b64_encrypted_key_nonce(),
-        )
-    }
-
-    /// Return the base-64 username of this [Base64Account].
-    pub fn b64_username(&self) -> &str {
-        &self.b64_username
-    }
-    /// Return the base-64 password salt of this [Base64Account].
-    pub fn b64_password_salt(&self) -> &str {
-        &self.b64_password_salt
-    }
-    /// Return the base-64 double-hashed password hash of this [Base64Account].
-    pub fn b64_dbl_hashed_password_hash(&self) -> &str {
-        &self.b64_dbl_hashed_password_hash
-    }
-    /// Return the base-64 double-hashed password salt of this [Base64Account].
-    pub fn b64_dbl_hashed_password_salt(&self) -> &str {
-        &self.b64_dbl_hashed_password_salt
-    }
-    /// Return the base-64 encrypted key ciphertext of this [Base64Account].
-    pub fn b64_encrypted_key_ciphertext(&self) -> &str {
-        &self.b64_encrypted_key_ciphertext
-    }
-    /// Return the base-64 encrypted key nonce of this [Base64Account].
-    pub fn b64_encrypted_key_nonce(&self) -> &str {
-        &self.b64_encrypted_key_nonce
-    }
-}
-
-#[cfg(test)]
-mod tests {
-    use super::*;
-    use pretty_assertions::assert_eq;
-
-    #[test]
-    fn test_new_acc() {
-        let my_account = Account::new("my_account", "my_password").unwrap();
-        assert!(my_account.check_password_match("my_password"));
-
-        let incorrect_attempt = my_account
-            .unlock(String::from("not my password"))
-            .unwrap_err();
-        if let Error::IncorrectPasswordError = incorrect_attempt {
-        } else {
-            dbg!(&incorrect_attempt);
-            panic!("Wrong error type");
-        }
-
-        let my_fields = my_account.unlock(String::from("my_password")).unwrap();
->>>>>>> 9d8fe5fb
         let hashed_password = Hashed::from_salt(b"my_password", my_account.password_salt());
         let dbl_hashed_password = Hashed::from_salt(
             hashed_password.hash(),
@@ -387,7 +270,6 @@
         .unwrap();
 
         let my_account_b64 = my_account.to_b64();
-<<<<<<< HEAD
         assert_eq!("6ams5YWL5pav", my_account_b64.b64_username);
         assert_eq!(
             dbl_hashed_password.hash_as_b64(),
@@ -404,24 +286,6 @@
         assert_eq!(
             encrypted_key.nonce_as_b64(),
             my_account_b64.b64_encrypted_key_nonce
-=======
-        assert_eq!("6ams5YWL5pav", my_account_b64.b64_username());
-        assert_eq!(
-            dbl_hashed_password.hash_as_b64(),
-            my_account_b64.b64_dbl_hashed_password_hash()
-        );
-        assert_eq!(
-            dbl_hashed_password.salt_as_b64(),
-            my_account_b64.b64_dbl_hashed_password_salt()
-        );
-        assert_eq!(
-            encrypted_key.ciphertext_as_b64(),
-            my_account_b64.b64_encrypted_key_ciphertext()
-        );
-        assert_eq!(
-            encrypted_key.nonce_as_b64(),
-            my_account_b64.b64_encrypted_key_nonce()
->>>>>>> 9d8fe5fb
         );
 
         let my_account_2 = Account::from_b64(my_account_b64).unwrap();
